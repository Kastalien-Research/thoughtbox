--- conflicted
+++ resolved
@@ -1,11 +1,7 @@
 # Thoughtbox MCP Server - Capabilities
 
 > Auto-generated documentation of all server capabilities.
-<<<<<<< HEAD
-> Generated: 2025-12-06T21:05:29.880Z
-=======
 > Generated: 2025-12-06T21:04:20.728Z
->>>>>>> 0e20d738
 
 ## Overview
 

# Thoughtbox MCP Server - Capabilities

> Auto-generated documentation of all server capabilities.
<<<<<<< HEAD
> Generated: 2025-12-07T08:42:10.550Z
=======
> Generated: 2025-12-07T05:07:12.239Z
>>>>>>> f12354e3

## Overview

**Package:** `@kastalien-research/thoughtbox`
**MCP Name:** `io.github.Kastalien-Research/thoughtbox`
**Version:** 1.0.1

Thoughtbox is an MCP server that provides cognitive enhancement tools for LLM agents. It offers infrastructure for structured reasoning, not intelligence - the server serves process scaffolds that tell agents HOW to think, not WHAT to think.

---

## Tools

The server provides 3 tools:

### 1. `thoughtbox` - Step-by-Step Thinking

Step-by-step thinking tool for complex problem-solving.

Supports flexible reasoning: forward thinking (1→N), backward thinking (N→1), branching, and revision.
Adjust your approach dynamically as understanding deepens.

Use for:
- Multi-step analysis and planning
- Problems requiring course correction
- Hypothesis generation and testing
- System design and architecture decisions

#### Input Schema

| Parameter | Type | Required | Description |
|-----------|------|----------|-------------|
| `thought` | string | Yes | Your current thinking step |
| `nextThoughtNeeded` | boolean | Yes | Whether another thought step is needed |
| `thoughtNumber` | integer | Yes | Current thought number (can be 1→N for forward thinking, or N→1 for backward/goal-driven thinking) |
| `totalThoughts` | integer | Yes | Estimated total thoughts needed |
| `isRevision` | boolean | No | Whether this revises previous thinking |
| `revisesThought` | integer | No | Which thought is being reconsidered |
| `branchFromThought` | integer | No | Branching point thought number |
| `branchId` | string | No | Branch identifier |
| `needsMoreThoughts` | boolean | No | If more thoughts are needed |
| `includeGuide` | boolean | No | Request the patterns cookbook guide as embedded resource |

### 2. `notebook` - Literate Programming Toolhost

Notebook toolhost for literate programming with JavaScript/TypeScript.

Create, manage, and execute interactive notebooks with markdown documentation and executable code cells.
Each notebook runs in an isolated environment with its own package.json and workspace.

Features:
- Pre-structured templates for guided workflows
- Isolated execution environments
- Full execution support with output capture

#### Available Operations (10)

| Operation | Category | Description |
|-----------|----------|-------------|
| `create` | notebook-management | Create a new headless notebook for literate programming with JavaScript or TypeScript support. Optionally use a pre-structured template for guided workflows. |
| `list` | notebook-management | List all active notebooks with their metadata |
| `load` | notebook-management | Load a notebook from .src.md format. |
| `add_cell` | cell-operations | Add a cell to a notebook (title, markdown, or executable code) |
| `update_cell` | cell-operations | Update the content of an existing cell |
| `run_cell` | execution | Execute a code cell and capture output (stdout, stderr, exit code) |
| `install_deps` | execution | Install npm dependencies defined in the notebook's package.json |
| `list_cells` | cell-operations | List all cells in a notebook with their metadata |
| `get_cell` | cell-operations | Get complete details of a specific cell including content and execution results |
| `export` | notebook-management | Export a notebook to .src.md format. |

#### Available Templates

- `sequential-feynman`

### 3. `mental_models` - Structured Reasoning Toolhost

Access 15 mental models for structured reasoning.

Each model provides a complete prompt with process steps, examples, and pitfalls.
Mental models are process scaffolds that tell you HOW to think about a problem, not WHAT to think.

#### Available Operations (4)

| Operation | Category | Description |
|-----------|----------|-------------|
| `get_model` | retrieval | Retrieve the full prompt content for a specific mental model |
| `list_models` | discovery | List all available mental models, optionally filtered by tag |
| `list_tags` | discovery | List all available tags with their descriptions |
| `get_capability_graph` | discovery | Get a structured representation of all Thoughtbox capabilities (tools, operations, mental models) for initializing a knowledge graph. Use with memory_create_entities and memory_create_relations to make the server's capabilities salient. |

#### Available Tags (9)

| Tag | Description |
|-----|-------------|
| `debugging` | Finding and fixing issues in code, logic, or systems |
| `planning` | Breaking down work, sequencing tasks, project organization |
| `decision-making` | Choosing between options under uncertainty |
| `risk-analysis` | Identifying what could go wrong and how to prevent it |
| `estimation` | Making reasonable guesses with limited information |
| `prioritization` | Deciding what to do first, resource allocation |
| `communication` | Explaining clearly to humans, documentation |
| `architecture` | System design, component relationships, structure |
| `validation` | Checking assumptions, testing hypotheses, verification |

#### Mental Models (15)

| Name | Title | Tags |
|------|-------|------|
| `rubber-duck` | Rubber Duck Debugging | debugging, communication |
| `five-whys` | Five Whys | debugging, validation |
| `pre-mortem` | Pre-mortem Analysis | risk-analysis, planning |
| `assumption-surfacing` | Assumption Surfacing | validation, planning |
| `steelmanning` | Steelmanning | decision-making, validation |
| `trade-off-matrix` | Trade-off Matrix | decision-making, prioritization |
| `fermi-estimation` | Fermi Estimation | estimation |
| `abstraction-laddering` | Abstraction Laddering | architecture, communication |
| `decomposition` | Decomposition | planning, architecture |
| `adversarial-thinking` | Adversarial Thinking | risk-analysis, validation |
| `opportunity-cost` | Opportunity Cost Analysis | decision-making, prioritization |
| `constraint-relaxation` | Constraint Relaxation | planning, architecture |
| `time-horizon-shifting` | Time Horizon Shifting | planning, decision-making |
| `impact-effort-grid` | Impact/Effort Grid | prioritization |
| `inversion` | Inversion | risk-analysis, planning |

---

## Prompts

The server provides 2 prompt templates:

### 1. `list_mcp_assets`

**Description:** Overview of all MCP capabilities, tools, resources, and quickstart guide

No arguments required.

### 2. `interleaved-thinking`

**Description:** Use this Thoughtbox server as a reasoning workspace to alternate between internal reasoning steps and external tool/action invocation. Enables structured multi-phase execution with tooling inventory, sufficiency assessment, strategy development, and execution.

#### Arguments

| Name | Required | Description |
|------|----------|-------------|
| `task` | Yes | The task to complete using interleaved thinking approach |
| `thoughts_limit` | No | Maximum number of thoughts to use (default: 100) |
| `clear_folder` | No | Whether to clear the .interleaved-thinking folder after completion, keeping only final-answer.md (default: false) |

---

## Resources

### Static Resources

| URI | Name | MIME Type |
|-----|------|-----------|
| `system://status` | Notebook Server Status | application/json |
| `thoughtbox://notebook/operations` | Notebook Operations Catalog | application/json |
| `thoughtbox://patterns-cookbook` | Thoughtbox Patterns Cookbook | text/markdown |
| `thoughtbox://architecture` | Server Architecture Guide | text/markdown |
| `thoughtbox://mental-models/operations` | Mental Models Operations Catalog | application/json |
| `thoughtbox://mental-models` | Mental Models Root | application/json |

### Tag-based Resources

- `thoughtbox://mental-models/debugging`
- `thoughtbox://mental-models/planning`
- `thoughtbox://mental-models/decision-making`
- `thoughtbox://mental-models/risk-analysis`
- `thoughtbox://mental-models/estimation`
- `thoughtbox://mental-models/prioritization`
- `thoughtbox://mental-models/communication`
- `thoughtbox://mental-models/architecture`
- `thoughtbox://mental-models/validation`

### Resource Templates

| URI Template | Description |
|--------------|-------------|
| `thoughtbox://mental-models/{tag}/{model}` | Browse mental models by tag |
| `thoughtbox://mental-models/{tag}` | List models under a specific tag |
| `thoughtbox://interleaved/{mode}` | IRCoT-style interleaved reasoning guides (modes: research, analysis, development) |

---

## Notebook Operations Detail

### Notebook Management

#### `create` - Create Notebook

Create a new headless notebook for literate programming with JavaScript or TypeScript support. Optionally use a pre-structured template for guided workflows.

**Parameters:**

| Parameter | Type | Required | Description |
|-----------|------|----------|-------------|
| `title` | string | Yes | Notebook title (or topic name when using templates) |
| `language` | enum: javascript, typescript | Yes | Programming language for the notebook |
| `template` | enum: sequential-feynman | No | Optional: Load a pre-structured template. 'sequential-feynman' provides guided structure for deep learning workflows with Feynman Technique. |

**Example:**

```json
{
  "title": "Data Analysis Example",
  "language": "typescript"
}
```

#### `list` - List Notebooks

List all active notebooks with their metadata

**Example:**

```json
{}
```

#### `load` - Load Notebook

Load a notebook from .src.md format.

Accepts either a filesystem path OR content string (exactly one required).

- STDIO mode: Provide 'path' to read from local filesystem
- HTTP mode: Provide 'content' string (e.g., from previous export)

Both approaches create an identical in-memory notebook.

**Parameters:**

| Parameter | Type | Required | Description |
|-----------|------|----------|-------------|
| `path` | string | No | Filesystem path to .src.md file (option 1) |
| `content` | string | No | Raw .src.md file content as string (option 2) |

**Example:**

```json
{
  "path": "/path/to/notebook.src.md"
}
```

#### `export` - Export Notebook

Export a notebook to .src.md format.

Always returns the notebook content as a string. Optionally writes to a filesystem path if provided.

- STDIO mode: Provide 'path' to write to local filesystem (content still returned)
- HTTP mode: Omit 'path', use returned 'content' directly

Both modes always receive the content, ensuring transport transparency.

**Parameters:**

| Parameter | Type | Required | Description |
|-----------|------|----------|-------------|
| `notebookId` | string | Yes | The ID of the notebook to export |
| `path` | string | No | Optional: Filesystem path to write .src.md file (typically used in STDIO mode) |

**Example:**

```json
{
  "notebookId": "abc123",
  "path": "/path/to/output.src.md"
}
```

### Cell Operations

#### `add_cell` - Add Cell

Add a cell to a notebook (title, markdown, or executable code)

**Parameters:**

| Parameter | Type | Required | Description |
|-----------|------|----------|-------------|
| `notebookId` | string | Yes | Notebook ID |
| `cellType` | enum: title, markdown, code | Yes | Type of cell to add |
| `content` | string | Yes | Cell content (text for title/markdown, source code for code) |
| `filename` | string | No | Filename for code cells (e.g., 'example.js', 'utils.ts') |
| `position` | integer | No | Optional position to insert cell (0-indexed), appends if not specified |

**Example:**

```json
{
  "notebookId": "abc123",
  "cellType": "code",
  "content": "console.log('Hello, world!');",
  "filename": "hello.js"
}
```

#### `update_cell` - Update Cell

Update the content of an existing cell

**Parameters:**

| Parameter | Type | Required | Description |
|-----------|------|----------|-------------|
| `notebookId` | string | Yes | Notebook ID |
| `cellId` | string | Yes | Cell ID |
| `content` | string | Yes | New content for the cell |

**Example:**

```json
{
  "notebookId": "abc123",
  "cellId": "cell456",
  "content": "console.log('Updated!');"
}
```

#### `list_cells` - List Cells

List all cells in a notebook with their metadata

**Parameters:**

| Parameter | Type | Required | Description |
|-----------|------|----------|-------------|
| `notebookId` | string | Yes | Notebook ID |

**Example:**

```json
{
  "notebookId": "abc123"
}
```

#### `get_cell` - Get Cell

Get complete details of a specific cell including content and execution results

**Parameters:**

| Parameter | Type | Required | Description |
|-----------|------|----------|-------------|
| `notebookId` | string | Yes | Notebook ID |
| `cellId` | string | Yes | Cell ID |

**Example:**

```json
{
  "notebookId": "abc123",
  "cellId": "cell456"
}
```

### Execution

#### `run_cell` - Run Cell

Execute a code cell and capture output (stdout, stderr, exit code)

**Parameters:**

| Parameter | Type | Required | Description |
|-----------|------|----------|-------------|
| `notebookId` | string | Yes | Notebook ID |
| `cellId` | string | Yes | Cell ID to execute |

**Example:**

```json
{
  "notebookId": "abc123",
  "cellId": "cell456"
}
```

#### `install_deps` - Install Dependencies

Install npm dependencies defined in the notebook's package.json

**Parameters:**

| Parameter | Type | Required | Description |
|-----------|------|----------|-------------|
| `notebookId` | string | Yes | Notebook ID |

**Example:**

```json
{
  "notebookId": "abc123"
}
```

---

## Configuration

### Environment Variables

- `DISABLE_THOUGHT_LOGGING` - Set to "true" to disable thought output to stderr

### Smithery Configuration

```typescript
{
  disableThoughtLogging: boolean // default: false
}
```

---

## Summary Statistics

- **Tools:** 3 (thoughtbox, notebook, mental_models)
- **Notebook Operations:** 10
- **Mental Models Operations:** 4
- **Mental Models:** 15
- **Tags:** 9
- **Prompts:** 2
- **Static Resources:** 6+
- **Resource Templates:** 3<|MERGE_RESOLUTION|>--- conflicted
+++ resolved
@@ -1,11 +1,8 @@
 # Thoughtbox MCP Server - Capabilities
 
 > Auto-generated documentation of all server capabilities.
-<<<<<<< HEAD
+
 > Generated: 2025-12-07T08:42:10.550Z
-=======
-> Generated: 2025-12-07T05:07:12.239Z
->>>>>>> f12354e3
 
 ## Overview
 
